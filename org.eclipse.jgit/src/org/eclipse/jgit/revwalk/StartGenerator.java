/*
 * Copyright (C) 2008-2009, Google Inc.
 * Copyright (C) 2008, Marek Zawirski <marek.zawirski@gmail.com>
 * Copyright (C) 2008, Shawn O. Pearce <spearce@spearce.org> and others
 *
 * This program and the accompanying materials are made available under the
 * terms of the Eclipse Distribution License v. 1.0 which is available at
 * https://www.eclipse.org/org/documents/edl-v10.php.
 *
 * SPDX-License-Identifier: BSD-3-Clause
 */

package org.eclipse.jgit.revwalk;

import java.io.IOException;
import java.text.MessageFormat;

import org.eclipse.jgit.errors.IncorrectObjectTypeException;
import org.eclipse.jgit.errors.MissingObjectException;
import org.eclipse.jgit.internal.JGitText;
import org.eclipse.jgit.revwalk.filter.AndRevFilter;
import org.eclipse.jgit.revwalk.filter.RevFilter;
import org.eclipse.jgit.treewalk.filter.TreeFilter;

/**
 * Initial RevWalk generator that bootstraps a new walk.
 * <p>
 * Initially RevWalk starts with this generator as its chosen implementation.
 * The first request for a RevCommit from the RevWalk instance calls to our
 * {@link #next()} method, and we replace ourselves with the best Generator
 * implementation available based upon the current RevWalk configuration.
 */
class StartGenerator extends Generator {
	private final RevWalk walker;

	StartGenerator(RevWalk w) {
		super(w.isFirstParent());
		walker = w;
	}

	@Override
	int outputType() {
		return 0;
	}

	@Override
	RevCommit next() throws MissingObjectException,
			IncorrectObjectTypeException, IOException {
		Generator g;

		final RevWalk w = walker;
		RevFilter rf = w.getRevFilter();
		final TreeFilter tf = w.getTreeFilter();
		AbstractRevQueue q = walker.queue;

		if (rf == RevFilter.MERGE_BASE) {
			// Computing for merge bases is a special case and does not
			// use the bulk of the generator pipeline.
			//
			if (tf != TreeFilter.ALL) {
				throw new IllegalStateException(MessageFormat.format(
						JGitText.get().cannotCombineTreeFilterWithRevFilter, tf, rf));
			}
			if (w.isFirstParent()) {
				throw new IllegalStateException(
						JGitText.get().cannotFindMergeBaseUsingFirstParent);
			}

			final MergeBaseGenerator mbg = new MergeBaseGenerator(w);
			walker.pending = mbg;
			walker.queue = AbstractRevQueue.EMPTY_QUEUE;
			mbg.init(q);
			return mbg.next();
		}

		final boolean uninteresting = q.anybodyHasFlag(RevWalk.UNINTERESTING);
		boolean boundary = walker.hasRevSort(RevSort.BOUNDARY);

		if (!boundary && walker instanceof ObjectWalk) {
			// The object walker requires boundary support to color
			// trees and blobs at the boundary uninteresting so it
			// does not produce those in the result.
			//
			boundary = true;
		}
		if (boundary && !uninteresting) {
			// If we were not fed uninteresting commits we will never
			// construct a boundary. There is no reason to include the
			// extra overhead associated with that in our pipeline.
			//
			boundary = false;
		}

		final DateRevQueue pending;
		int pendingOutputType = 0;
<<<<<<< HEAD
		if (q instanceof DateRevQueue)
			pending = (DateRevQueue)q;
		else
			pending = new DateRevQueue(q);
		if (rf != RevFilter.ALL && w.getRewriteParents()) {
			pendingOutputType |= HAS_REWRITE | NEEDS_REWRITE;
=======
		if (q instanceof DateRevQueue) {
			pending = (DateRevQueue) q;
		} else {
			pending = RevWalk.newDateRevQueue(q);
>>>>>>> 03d465c4
		}
		if (tf != TreeFilter.ALL) {
			if (w.getRewriteParents()) {
				pendingOutputType |= HAS_REWRITE | NEEDS_REWRITE;
			}
			rf = AndRevFilter.create(new TreeRevFilter(w, tf), rf);
		}

		walker.queue = q;

		if (walker instanceof DepthWalk) {
			DepthWalk dw = (DepthWalk) walker;
			g = new DepthGenerator(dw, pending);
		} else {
			g = new PendingGenerator(w, pending, rf, pendingOutputType);

			if (walker.hasRevSort(RevSort.BOUNDARY)) {
				// Because the boundary generator may produce uninteresting
				// commits we cannot allow the pending generator to dispose
				// of them early.
				//
				((PendingGenerator) g).canDispose = false;
			}
		}

		if ((g.outputType() & NEEDS_REWRITE) != 0) {
			g = new RewriteGenerator(g);
		}

		if (walker.hasRevSort(RevSort.TOPO)
				&& walker.hasRevSort(RevSort.TOPO_KEEP_BRANCH_TOGETHER)) {
			throw new IllegalStateException(JGitText
					.get().cannotCombineTopoSortWithTopoKeepBranchTogetherSort);
		}

		if (walker.hasRevSort(RevSort.TOPO)
				&& (g.outputType() & SORT_TOPO) == 0) {
			g = new TopoSortGenerator(g);
		} else if (walker.hasRevSort(RevSort.TOPO_KEEP_BRANCH_TOGETHER)
				&& (g.outputType() & SORT_TOPO) == 0) {
			g = new TopoNonIntermixSortGenerator(g);
		}
		if (walker.hasRevSort(RevSort.REVERSE))
			g = new LIFORevQueue(g);
		if (boundary)
			g = new BoundaryGenerator(w, g);
		else if (uninteresting) {
			// Try to protect ourselves from uninteresting commits producing
			// due to clock skew in the commit time stamps. Delay such that
			// we have a chance at coloring enough of the graph correctly,
			// and then strip any UNINTERESTING nodes that may have leaked
			// through early.
			//
			if (pending.peek() != null)
				g = new DelayRevQueue(g);
			g = new FixUninterestingGenerator(g);
		}

		w.pending = g;
		return g.next();
	}
}<|MERGE_RESOLUTION|>--- conflicted
+++ resolved
@@ -93,19 +93,13 @@
 
 		final DateRevQueue pending;
 		int pendingOutputType = 0;
-<<<<<<< HEAD
-		if (q instanceof DateRevQueue)
+		if (q instanceof DateRevQueue) {
 			pending = (DateRevQueue)q;
-		else
-			pending = new DateRevQueue(q);
+		} else {
+			pending = RevWalk.newDateRevQueue(q);
+		}
 		if (rf != RevFilter.ALL && w.getRewriteParents()) {
 			pendingOutputType |= HAS_REWRITE | NEEDS_REWRITE;
-=======
-		if (q instanceof DateRevQueue) {
-			pending = (DateRevQueue) q;
-		} else {
-			pending = RevWalk.newDateRevQueue(q);
->>>>>>> 03d465c4
 		}
 		if (tf != TreeFilter.ALL) {
 			if (w.getRewriteParents()) {
