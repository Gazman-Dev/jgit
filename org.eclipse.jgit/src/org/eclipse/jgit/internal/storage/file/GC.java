/*
 * Copyright (C) 2012, Christian Halstrick <christian.halstrick@sap.com>
 * Copyright (C) 2011, Shawn O. Pearce <spearce@spearce.org> and others
 *
 * This program and the accompanying materials are made available under the
 * terms of the Eclipse Distribution License v. 1.0 which is available at
 * https://www.eclipse.org/org/documents/edl-v10.php.
 *
 * SPDX-License-Identifier: BSD-3-Clause
 */
package org.eclipse.jgit.internal.storage.file;

import static org.eclipse.jgit.internal.storage.pack.PackExt.BITMAP_INDEX;
import static org.eclipse.jgit.internal.storage.pack.PackExt.COMMIT_GRAPH;
import static org.eclipse.jgit.internal.storage.pack.PackExt.INDEX;
import static org.eclipse.jgit.internal.storage.pack.PackExt.KEEP;
import static org.eclipse.jgit.internal.storage.pack.PackExt.PACK;
import static org.eclipse.jgit.internal.storage.pack.PackExt.REVERSE_INDEX;

import java.io.File;
import java.io.FileOutputStream;
import java.io.IOException;
import java.io.OutputStream;
import java.io.PrintWriter;
import java.io.RandomAccessFile;
import java.io.StringWriter;
import java.net.InetAddress;
import java.net.UnknownHostException;
import java.nio.ByteBuffer;
import java.nio.channels.Channels;
import java.nio.channels.FileChannel;
import java.nio.channels.FileLock;
import java.nio.channels.OverlappingFileLockException;
import java.nio.charset.StandardCharsets;
import java.nio.file.DirectoryNotEmptyException;
import java.nio.file.DirectoryStream;
import java.nio.file.Files;
import java.nio.file.Path;
import java.nio.file.StandardCopyOption;
import java.text.MessageFormat;
import java.text.ParseException;
import java.time.Instant;
import java.time.temporal.ChronoUnit;
import java.util.ArrayList;
import java.util.Collection;
import java.util.Collections;
import java.util.Comparator;
import java.util.Date;
import java.util.HashMap;
import java.util.HashSet;
import java.util.Iterator;
import java.util.LinkedList;
import java.util.List;
import java.util.Map;
import java.util.Objects;
import java.util.Optional;
import java.util.Set;
import java.util.TreeMap;
import java.util.concurrent.CompletableFuture;
import java.util.concurrent.ExecutorService;
import java.util.function.Supplier;
import java.util.regex.Pattern;
import java.util.stream.Collectors;
import java.util.stream.Stream;

import org.eclipse.jgit.annotations.NonNull;
import org.eclipse.jgit.dircache.DirCacheIterator;
import org.eclipse.jgit.errors.CancelledException;
import org.eclipse.jgit.errors.CorruptObjectException;
import org.eclipse.jgit.errors.IncorrectObjectTypeException;
import org.eclipse.jgit.errors.MissingObjectException;
import org.eclipse.jgit.errors.NoWorkTreeException;
import org.eclipse.jgit.internal.JGitText;
import org.eclipse.jgit.internal.storage.commitgraph.CommitGraphWriter;
import org.eclipse.jgit.internal.storage.commitgraph.GraphCommits;
import org.eclipse.jgit.internal.storage.pack.PackExt;
import org.eclipse.jgit.internal.storage.pack.PackWriter;
import org.eclipse.jgit.lib.ConfigConstants;
import org.eclipse.jgit.lib.Constants;
import org.eclipse.jgit.lib.CoreConfig;
import org.eclipse.jgit.lib.FileMode;
import org.eclipse.jgit.lib.NullProgressMonitor;
import org.eclipse.jgit.lib.ObjectId;
import org.eclipse.jgit.lib.ObjectIdSet;
import org.eclipse.jgit.lib.ObjectLoader;
import org.eclipse.jgit.lib.ObjectReader;
import org.eclipse.jgit.lib.ProgressMonitor;
import org.eclipse.jgit.lib.Ref;
import org.eclipse.jgit.lib.Ref.Storage;
import org.eclipse.jgit.lib.RefDatabase;
import org.eclipse.jgit.lib.ReflogEntry;
import org.eclipse.jgit.lib.ReflogReader;
import org.eclipse.jgit.lib.internal.WorkQueue;
import org.eclipse.jgit.revwalk.ObjectWalk;
import org.eclipse.jgit.revwalk.RevObject;
import org.eclipse.jgit.revwalk.RevWalk;
import org.eclipse.jgit.storage.pack.PackConfig;
import org.eclipse.jgit.treewalk.TreeWalk;
import org.eclipse.jgit.treewalk.filter.TreeFilter;
import org.eclipse.jgit.util.FS;
import org.eclipse.jgit.util.FS.LockToken;
import org.eclipse.jgit.util.FileUtils;
import org.eclipse.jgit.util.GitDateParser;
import org.eclipse.jgit.util.StringUtils;
import org.eclipse.jgit.util.SystemReader;
import org.slf4j.Logger;
import org.slf4j.LoggerFactory;

/**
 * A garbage collector for git
 * {@link org.eclipse.jgit.internal.storage.file.FileRepository}. Instances of
 * this class are not thread-safe. Don't use the same instance from multiple
 * threads.
 *
 * This class started as a copy of DfsGarbageCollector from Shawn O. Pearce
 * adapted to FileRepositories.
 */
public class GC {
	private static final Logger LOG = LoggerFactory
			.getLogger(GC.class);

	private static final String PRUNE_EXPIRE_DEFAULT = "2.weeks.ago"; //$NON-NLS-1$

	private static final String PRUNE_PACK_EXPIRE_DEFAULT = "1.hour.ago"; //$NON-NLS-1$

	private static final Pattern PATTERN_LOOSE_OBJECT = Pattern
			.compile("[0-9a-fA-F]{38}"); //$NON-NLS-1$

	private static final Set<PackExt> PARENT_EXTS = Set.of(PACK, KEEP);

	private static final Set<PackExt> CHILD_EXTS = Set.of(BITMAP_INDEX, INDEX,
			REVERSE_INDEX);

	private static final int DEFAULT_AUTOPACKLIMIT = 50;

	private static final int DEFAULT_AUTOLIMIT = 6700;

	private static final boolean DEFAULT_WRITE_BLOOM_FILTER = false;

	private static final boolean DEFAULT_WRITE_COMMIT_GRAPH = false;

	private static volatile ExecutorService executor;

	/**
	 * Set the executor for running auto-gc in the background. If no executor is
	 * set JGit's own WorkQueue will be used.
	 *
	 * @param e
	 *            the executor to be used for running auto-gc
	 */
	public static void setExecutor(ExecutorService e) {
		executor = e;
	}

	private final FileRepository repo;

	private ProgressMonitor pm;

	private long expireAgeMillis = -1;

	private Date expire;

	private long packExpireAgeMillis = -1;

	private Date packExpire;

	private PackConfig pconfig;

	/**
	 * the refs which existed during the last call to {@link #repack()}. This is
	 * needed during {@link #prune(Set)} where we can optimize by looking at the
	 * difference between the current refs and the refs which existed during
	 * last {@link #repack()}.
	 */
	private Collection<Ref> lastPackedRefs;

	/**
	 * Holds the starting time of the last repack() execution. This is needed in
	 * prune() to inspect only those reflog entries which have been added since
	 * last repack().
	 */
	private long lastRepackTime;

	/**
	 * Whether gc should do automatic housekeeping
	 */
	private boolean automatic;

	/**
	 * Whether to run gc in a background thread
	 */
	private boolean background;

	/**
	 * Creates a new garbage collector with default values. An expirationTime of
	 * two weeks and <code>null</code> as progress monitor will be used.
	 *
	 * @param repo
	 *            the repo to work on
	 */
	public GC(FileRepository repo) {
		this.repo = repo;
		this.pconfig = new PackConfig(repo);
		this.pm = NullProgressMonitor.INSTANCE;
	}

	/**
	 * Runs a garbage collector on a
	 * {@link org.eclipse.jgit.internal.storage.file.FileRepository}. It will
	 * <ul>
	 * <li>pack loose references into packed-refs</li>
	 * <li>repack all reachable objects into new pack files and delete the old
	 * pack files</li>
	 * <li>prune all loose objects which are now reachable by packs</li>
	 * </ul>
	 *
	 * If {@link #setAuto(boolean)} was set to {@code true} {@code gc} will
	 * first check whether any housekeeping is required; if not, it exits
	 * without performing any work.
	 *
	 * If {@link #setBackground(boolean)} was set to {@code true}
	 * {@code collectGarbage} will start the gc in the background, and then
	 * return immediately. In this case, errors will not be reported except in
	 * gc.log.
	 *
	 * @return the collection of
	 *         {@link org.eclipse.jgit.internal.storage.file.Pack}'s which are
	 *         newly created
	 * @throws java.io.IOException
	 *             if an IO error occurred
	 * @throws java.text.ParseException
	 *             If the configuration parameter "gc.pruneexpire" couldn't be
	 *             parsed
	 */
	public CompletableFuture<Collection<Pack>> gc()
			throws IOException, ParseException {
		if (!background) {
			return CompletableFuture.completedFuture(doGc());
		}
		final GcLog gcLog = new GcLog(repo);
		if (!gcLog.lock()) {
			// there is already a background gc running
			return CompletableFuture.completedFuture(Collections.emptyList());
		}

		Supplier<Collection<Pack>> gcTask = () -> {
			try {
				Collection<Pack> newPacks = doGc();
				if (automatic && tooManyLooseObjects()) {
					String message = JGitText.get().gcTooManyUnpruned;
					gcLog.write(message);
					gcLog.commit();
				}
				return newPacks;
			} catch (IOException | ParseException e) {
				try {
					gcLog.write(e.getMessage());
					StringWriter sw = new StringWriter();
					e.printStackTrace(new PrintWriter(sw));
					gcLog.write(sw.toString());
					gcLog.commit();
				} catch (IOException e2) {
					e2.addSuppressed(e);
					LOG.error(e2.getMessage(), e2);
				}
			} finally {
				gcLog.unlock();
			}
			return Collections.emptyList();
		};
		return CompletableFuture.supplyAsync(gcTask, executor());
	}

	private ExecutorService executor() {
		return (executor != null) ? executor : WorkQueue.getExecutor();
	}

	private Collection<Pack> doGc() throws IOException, ParseException {
		if (automatic && !needGc()) {
			return Collections.emptyList();
		}
		try (PidLock lock = new PidLock()) {
			if (!lock.lock()) {
				return Collections.emptyList();
			}
			pm.start(6 /* tasks */);
			packRefs();
			// TODO: implement reflog_expire(pm, repo);
			Collection<Pack> newPacks = repack();
			prune(Collections.emptySet());
			// TODO: implement rerere_gc(pm);
			if (shouldWriteCommitGraphWhenGc()) {
				writeCommitGraph(refsToObjectIds(getAllRefs()));
			}
			return newPacks;
		}
	}

	/**
	 * Loosen objects in a pack file which are not also in the newly-created
	 * pack files.
	 *
	 * @param inserter
	 *            used to insert objects
	 * @param reader
	 *            used to read objects
	 * @param pack
	 *            the pack file to loosen objects for
	 * @param existing
	 *            existing objects
	 * @throws IOException
	 *             if an IO error occurred
	 */
	private void loosen(ObjectDirectoryInserter inserter, ObjectReader reader, Pack pack, HashSet<ObjectId> existing)
			throws IOException {
		for (PackIndex.MutableEntry entry : pack) {
			ObjectId oid = entry.toObjectId();
			if (existing.contains(oid)) {
				continue;
			}
			existing.add(oid);
			ObjectLoader loader = reader.open(oid);
			inserter.insert(loader.getType(),
					loader.getSize(),
					loader.openStream(),
					true /* create this object even though it's a duplicate */);
		}
	}

	/**
	 * Delete old pack files. What is 'old' is defined by specifying a set of
	 * old pack files and a set of new pack files. Each pack file contained in
	 * old pack files but not contained in new pack files will be deleted. If
	 * preserveOldPacks is set, keep a copy of the pack file in the preserve
	 * directory. If an expirationDate is set then pack files which are younger
	 * than the expirationDate will not be deleted nor preserved.
	 * <p>
	 * If we're not immediately expiring loose objects, loosen any objects in
	 * the old pack files which aren't in the new pack files.
	 *
	 * @param oldPacks
	 *            old pack files
	 * @param newPacks
	 *            new pack files
	 * @throws ParseException
	 *             if an error occurred during parsing
	 * @throws IOException
	 *             if an IO error occurred
	 */
	private void deleteOldPacks(Collection<Pack> oldPacks,
			Collection<Pack> newPacks) throws ParseException, IOException {
		HashSet<ObjectId> ids = new HashSet<>();
		for (Pack pack : newPacks) {
			for (PackIndex.MutableEntry entry : pack) {
				ids.add(entry.toObjectId());
			}
		}
		ObjectReader reader = repo.newObjectReader();
		ObjectDirectory dir = repo.getObjectDatabase();
		ObjectDirectoryInserter inserter = dir.newInserter();
		boolean shouldLoosen = !"now".equals(getPruneExpireStr()) && //$NON-NLS-1$
			getExpireDate() < Long.MAX_VALUE;

		prunePreserved();
		long packExpireDate = getPackExpireDate();
		List<PackFile> packFilesToPrune = new ArrayList<>();
		oldPackLoop: for (Pack oldPack : oldPacks) {
			checkCancelled();
			String oldName = oldPack.getPackName();
			// check whether an old pack file is also among the list of new
			// pack files. Then we must not delete it.
			for (Pack newPack : newPacks)
				if (oldName.equals(newPack.getPackName()))
					continue oldPackLoop;

			if (!oldPack.shouldBeKept()
					&& repo.getFS()
							.lastModifiedInstant(oldPack.getPackFile())
							.toEpochMilli() < packExpireDate) {
				if (shouldLoosen) {
					loosen(inserter, reader, oldPack, ids);
				}
				oldPack.close();
				packFilesToPrune.add(oldPack.getPackFile());
			}
		}
		packFilesToPrune.forEach(this::prunePack);

		// close the complete object database. That's my only chance to force
		// rescanning and to detect that certain pack files are now deleted.
		repo.getObjectDatabase().close();
	}

	/**
	 * Deletes old pack file, unless 'preserve-oldpacks' is set, in which case
	 * it moves the pack file to the preserved directory
	 *
	 * @param packFile
	 *            the packfile to delete
	 * @param deleteOptions
	 *            delete option flags
	 * @throws IOException
	 *             if an IO error occurred
	 */
	private void removeOldPack(PackFile packFile, int deleteOptions)
			throws IOException {
		if (pconfig.isPreserveOldPacks()) {
			File oldPackDir = repo.getObjectDatabase().getPreservedDirectory();
			FileUtils.mkdir(oldPackDir, true);

			PackFile oldPackFile = packFile
					.createPreservedForDirectory(oldPackDir);
			FileUtils.rename(packFile, oldPackFile);
		} else {
			FileUtils.delete(packFile, deleteOptions);
		}
	}

	/**
	 * Delete the preserved directory including all pack files within
	 */
	private void prunePreserved() {
		if (pconfig.isPrunePreserved()) {
			try {
				FileUtils.delete(repo.getObjectDatabase().getPreservedDirectory(),
						FileUtils.RECURSIVE | FileUtils.RETRY | FileUtils.SKIP_MISSING);
			} catch (IOException e) {
				// Deletion of the preserved pack files failed. Silently return.
			}
		}
	}

	/**
	 * Delete files associated with a single pack file. First try to delete the
	 * ".pack" file because on some platforms the ".pack" file may be locked and
	 * can't be deleted. In such a case it is better to detect this early and
	 * give up on deleting files for this packfile. Otherwise we may delete the
	 * ".index" file and when failing to delete the ".pack" file we are left
	 * with a ".pack" file without a ".index" file.
	 *
	 * @param packFile
	 *            the pack file to prune files for
	 */
	private void prunePack(PackFile packFile) {
		try {
			// Delete the .pack file first and if this fails give up on deleting
			// the other files
			int deleteOptions = FileUtils.RETRY | FileUtils.SKIP_MISSING;
			removeOldPack(packFile.create(PackExt.PACK), deleteOptions);

			// The .pack file has been deleted. Delete as many as the other
			// files as you can.
			deleteOptions |= FileUtils.IGNORE_ERRORS;
			for (PackExt ext : PackExt.values()) {
				if (!PackExt.PACK.equals(ext)) {
					removeOldPack(packFile.create(ext), deleteOptions);
				}
			}
		} catch (IOException e) {
			// Deletion of the .pack file failed. Silently return.
		}
	}

	/**
	 * Like "git prune-packed" this method tries to prune all loose objects
	 * which can be found in packs. If certain objects can't be pruned (e.g.
	 * because the filesystem delete operation fails) this is silently ignored.
	 *
	 * @throws java.io.IOException
	 *             if an IO error occurred
	 */
	public void prunePacked() throws IOException {
		ObjectDirectory objdb = repo.getObjectDatabase();
		Collection<Pack> packs = objdb.getPacks();
		File objects = repo.getObjectsDirectory();
		String[] fanout = objects.list();

		if (fanout != null && fanout.length > 0) {
			pm.beginTask(JGitText.get().pruneLoosePackedObjects, fanout.length);
			try {
				for (String d : fanout) {
					checkCancelled();
					pm.update(1);
					if (d.length() != 2)
						continue;
					String[] entries = new File(objects, d).list();
					if (entries == null)
						continue;
					for (String e : entries) {
						checkCancelled();
						if (e.length() != Constants.OBJECT_ID_STRING_LENGTH - 2)
							continue;
						ObjectId id;
						try {
							id = ObjectId.fromString(d + e);
						} catch (IllegalArgumentException notAnObject) {
							// ignoring the file that does not represent loose
							// object
							continue;
						}
						boolean found = false;
						for (Pack p : packs) {
							checkCancelled();
							if (p.hasObject(id)) {
								found = true;
								break;
							}
						}
						if (found)
							FileUtils.delete(objdb.fileFor(id), FileUtils.RETRY
									| FileUtils.SKIP_MISSING
									| FileUtils.IGNORE_ERRORS);
					}
				}
			} finally {
				pm.endTask();
			}
		}
	}

	/**
	 * Like "git prune" this method tries to prune all loose objects which are
	 * unreferenced. If certain objects can't be pruned (e.g. because the
	 * filesystem delete operation fails) this is silently ignored.
	 *
	 * @param objectsToKeep
	 *            a set of objects which should explicitly not be pruned
	 * @throws java.io.IOException
	 *             if an IO error occurred
	 * @throws java.text.ParseException
	 *             If the configuration parameter "gc.pruneexpire" couldn't be
	 *             parsed
	 */
	public void prune(Set<ObjectId> objectsToKeep) throws IOException,
			ParseException {
		long expireDate = getExpireDate();

		// Collect all loose objects which are old enough, not referenced from
		// the index and not in objectsToKeep
		Map<ObjectId, File> deletionCandidates = new HashMap<>();
		Set<ObjectId> indexObjects = null;
		File objects = repo.getObjectsDirectory();
		String[] fanout = objects.list();
		if (fanout == null || fanout.length == 0) {
			return;
		}
		pm.beginTask(JGitText.get().pruneLooseUnreferencedObjects,
				fanout.length);
		try {
			for (String d : fanout) {
				checkCancelled();
				pm.update(1);
				if (d.length() != 2)
					continue;
				File dir = new File(objects, d);
				File[] entries = dir.listFiles();
				if (entries == null || entries.length == 0) {
					FileUtils.delete(dir, FileUtils.IGNORE_ERRORS);
					continue;
				}
				for (File f : entries) {
					checkCancelled();
					String fName = f.getName();
					if (fName.length() != Constants.OBJECT_ID_STRING_LENGTH - 2)
						continue;
					if (repo.getFS().lastModifiedInstant(f)
							.toEpochMilli() >= expireDate) {
						continue;
					}
					try {
						ObjectId id = ObjectId.fromString(d + fName);
						if (objectsToKeep.contains(id))
							continue;
						if (indexObjects == null)
							indexObjects = listNonHEADIndexObjects();
						if (indexObjects.contains(id))
							continue;
						deletionCandidates.put(id, f);
					} catch (IllegalArgumentException notAnObject) {
						// ignoring the file that does not represent loose
						// object
					}
				}
			}
		} finally {
			pm.endTask();
		}

		if (deletionCandidates.isEmpty()) {
			return;
		}

		checkCancelled();

		// From the set of current refs remove all those which have been handled
		// during last repack(). Only those refs will survive which have been
		// added or modified since the last repack. Only these can save existing
		// loose refs from being pruned.
		Collection<Ref> newRefs;
		if (lastPackedRefs == null || lastPackedRefs.isEmpty())
			newRefs = getAllRefs();
		else {
			Map<String, Ref> last = new HashMap<>();
			for (Ref r : lastPackedRefs) {
				last.put(r.getName(), r);
			}
			newRefs = new ArrayList<>();
			for (Ref r : getAllRefs()) {
				Ref old = last.get(r.getName());
				if (!equals(r, old)) {
					newRefs.add(r);
				}
			}
		}

		if (!newRefs.isEmpty()) {
			// There are new/modified refs! Check which loose objects are now
			// referenced by these modified refs (or their reflogentries).
			// Remove these loose objects
			// from the deletionCandidates. When the last candidate is removed
			// leave this method.
			ObjectWalk w = new ObjectWalk(repo);
			try {
				for (Ref cr : newRefs) {
					checkCancelled();
					w.markStart(w.parseAny(cr.getObjectId()));
				}
				if (lastPackedRefs != null)
					for (Ref lpr : lastPackedRefs) {
						w.markUninteresting(w.parseAny(lpr.getObjectId()));
					}
				removeReferenced(deletionCandidates, w);
			} finally {
				w.dispose();
			}
		}

		if (deletionCandidates.isEmpty())
			return;

		// Since we have not left the method yet there are still
		// deletionCandidates. Last chance for these objects not to be pruned is
		// that they are referenced by reflog entries. Even refs which currently
		// point to the same object as during last repack() may have
		// additional reflog entries not handled during last repack()
		ObjectWalk w = new ObjectWalk(repo);
		try {
			for (Ref ar : getAllRefs())
				for (ObjectId id : listRefLogObjects(ar, lastRepackTime)) {
					checkCancelled();
					w.markStart(w.parseAny(id));
				}
			if (lastPackedRefs != null)
				for (Ref lpr : lastPackedRefs) {
					checkCancelled();
					w.markUninteresting(w.parseAny(lpr.getObjectId()));
				}
			removeReferenced(deletionCandidates, w);
		} finally {
			w.dispose();
		}

		if (deletionCandidates.isEmpty())
			return;

		checkCancelled();

		// delete all candidates which have survived: these are unreferenced
		// loose objects. Make a last check, though, to avoid deleting objects
		// that could have been referenced while the candidates list was being
		// built (by an incoming push, for example).
		Set<File> touchedFanout = new HashSet<>();
		for (File f : deletionCandidates.values()) {
			if (f.lastModified() < expireDate) {
				f.delete();
				touchedFanout.add(f.getParentFile());
			}
		}

		for (File f : touchedFanout) {
			FileUtils.delete(f,
					FileUtils.EMPTY_DIRECTORIES_ONLY | FileUtils.IGNORE_ERRORS);
		}

		repo.getObjectDatabase().close();
	}

	private long getExpireDate() throws ParseException {
		long expireDate = Long.MAX_VALUE;

		if (expire == null && expireAgeMillis == -1) {
			String pruneExpireStr = getPruneExpireStr();
			if (pruneExpireStr == null)
				pruneExpireStr = PRUNE_EXPIRE_DEFAULT;
			expire = GitDateParser.parse(pruneExpireStr, null, SystemReader
					.getInstance().getLocale());
			expireAgeMillis = -1;
		}
		if (expire != null)
			expireDate = expire.getTime();
		if (expireAgeMillis != -1)
			expireDate = System.currentTimeMillis() - expireAgeMillis;
		return expireDate;
	}

	private String getPruneExpireStr() {
		return repo.getConfig().getString(
                        ConfigConstants.CONFIG_GC_SECTION, null,
                        ConfigConstants.CONFIG_KEY_PRUNEEXPIRE);
	}

	private long getPackExpireDate() throws ParseException {
		long packExpireDate = Long.MAX_VALUE;

		if (packExpire == null && packExpireAgeMillis == -1) {
			String prunePackExpireStr = repo.getConfig().getString(
					ConfigConstants.CONFIG_GC_SECTION, null,
					ConfigConstants.CONFIG_KEY_PRUNEPACKEXPIRE);
			if (prunePackExpireStr == null)
				prunePackExpireStr = PRUNE_PACK_EXPIRE_DEFAULT;
			packExpire = GitDateParser.parse(prunePackExpireStr, null,
					SystemReader.getInstance().getLocale());
			packExpireAgeMillis = -1;
		}
		if (packExpire != null)
			packExpireDate = packExpire.getTime();
		if (packExpireAgeMillis != -1)
			packExpireDate = System.currentTimeMillis() - packExpireAgeMillis;
		return packExpireDate;
	}

	/**
	 * Remove all entries from a map which key is the id of an object referenced
	 * by the given ObjectWalk
	 *
	 * @param id2File
	 *            mapping objectIds to files
	 * @param w
	 *            used to walk objects
	 * @throws MissingObjectException
	 *             if an object is missing
	 * @throws IncorrectObjectTypeException
	 *             if an object has an unexpected tyoe
	 * @throws IOException
	 *             if an IO error occurred
	 */
	private void removeReferenced(Map<ObjectId, File> id2File,
			ObjectWalk w) throws MissingObjectException,
			IncorrectObjectTypeException, IOException {
		RevObject ro = w.next();
		while (ro != null) {
			checkCancelled();
			if (id2File.remove(ro.getId()) != null && id2File.isEmpty()) {
				return;
			}
			ro = w.next();
		}
		ro = w.nextObject();
		while (ro != null) {
			checkCancelled();
			if (id2File.remove(ro.getId()) != null && id2File.isEmpty()) {
				return;
			}
			ro = w.nextObject();
		}
	}

	private static boolean equals(Ref r1, Ref r2) {
		if (r1 == null || r2 == null) {
			return false;
		}
		if (r1.isSymbolic()) {
			return r2.isSymbolic() && r1.getTarget().getName()
					.equals(r2.getTarget().getName());
		}
		return !r2.isSymbolic()
				&& Objects.equals(r1.getObjectId(), r2.getObjectId());
	}

	/**
	 * Pack ref storage. For a RefDirectory database, this packs all
	 * non-symbolic, loose refs into packed-refs. For Reftable, all of the data
	 * is compacted into a single table.
	 *
	 * @throws java.io.IOException
	 *             if an IO error occurred
	 */
	public void packRefs() throws IOException {
		RefDatabase refDb = repo.getRefDatabase();
		if (refDb instanceof FileReftableDatabase) {
			// TODO: abstract this more cleanly.
			pm.beginTask(JGitText.get().packRefs, 1);
			try {
				((FileReftableDatabase) refDb).compactFully();
			} finally {
				pm.endTask();
			}
			return;
		}

		Collection<Ref> refs = refDb.getRefsByPrefix(Constants.R_REFS);
		List<String> refsToBePacked = new ArrayList<>(refs.size());
		pm.beginTask(JGitText.get().packRefs, refs.size());
		try {
			for (Ref ref : refs) {
				checkCancelled();
				if (!ref.isSymbolic() && ref.getStorage().isLoose())
					refsToBePacked.add(ref.getName());
				pm.update(1);
			}
			((RefDirectory) repo.getRefDatabase()).pack(refsToBePacked);
		} finally {
			pm.endTask();
		}
	}

	/**
	 * Packs all objects which reachable from any of the heads into one pack
	 * file. Additionally all objects which are not reachable from any head but
	 * which are reachable from any of the other refs (e.g. tags), special refs
	 * (e.g. FETCH_HEAD) or index are packed into a separate pack file. Objects
	 * included in pack files which have a .keep file associated are never
	 * repacked. All old pack files which existed before are deleted.
	 *
	 * @return a collection of the newly created pack files
	 * @throws java.io.IOException
	 *             when during reading of refs, index, packfiles, objects,
	 *             reflog-entries or during writing to the packfiles
	 *             {@link java.io.IOException} occurs
	 */
	public Collection<Pack> repack() throws IOException {
		Collection<Pack> toBeDeleted = repo.getObjectDatabase().getPacks();

		long time = System.currentTimeMillis();
		Collection<Ref> refsBefore = getAllRefs();

		Set<ObjectId> allHeadsAndTags = new HashSet<>();
		Set<ObjectId> allHeads = new HashSet<>();
		Set<ObjectId> allTags = new HashSet<>();
		Set<ObjectId> nonHeads = new HashSet<>();
		Set<ObjectId> tagTargets = new HashSet<>();
		Set<ObjectId> indexObjects = listNonHEADIndexObjects();

		Set<ObjectId> refsToExcludeFromBitmap = repo.getRefDatabase()
				.getRefsByPrefix(pconfig.getBitmapExcludedRefsPrefixes())
				.stream().map(Ref::getObjectId).collect(Collectors.toSet());

		for (Ref ref : refsBefore) {
			checkCancelled();
			nonHeads.addAll(listRefLogObjects(ref, 0));
			if (ref.isSymbolic() || ref.getObjectId() == null) {
				continue;
			}
			if (isHead(ref)) {
				allHeads.add(ref.getObjectId());
			} else if (isTag(ref)) {
				allTags.add(ref.getObjectId());
			} else {
				nonHeads.add(ref.getObjectId());
			}
			if (ref.getPeeledObjectId() != null) {
				tagTargets.add(ref.getPeeledObjectId());
			}
		}

		List<ObjectIdSet> excluded = new LinkedList<>();
		for (Pack p : repo.getObjectDatabase().getPacks()) {
			checkCancelled();
			if (p.shouldBeKept())
				excluded.add(p.getIndex());
		}

		// Don't exclude tags that are also branch tips
		allTags.removeAll(allHeads);
		allHeadsAndTags.addAll(allHeads);
		allHeadsAndTags.addAll(allTags);

		// Hoist all branch tips and tags earlier in the pack file
		tagTargets.addAll(allHeadsAndTags);
		nonHeads.addAll(indexObjects);

		// Combine the GC_REST objects into the GC pack if requested
		if (pconfig.getSinglePack()) {
			allHeadsAndTags.addAll(nonHeads);
			nonHeads.clear();
		}

		List<Pack> ret = new ArrayList<>(2);
		Pack heads = null;
		if (!allHeadsAndTags.isEmpty()) {
			heads = writePack(allHeadsAndTags, PackWriter.NONE, allTags,
					refsToExcludeFromBitmap, tagTargets, excluded, true);
			if (heads != null) {
				ret.add(heads);
				excluded.add(0, heads.getIndex());
			}
		}
		if (!nonHeads.isEmpty()) {
			Pack rest = writePack(nonHeads, allHeadsAndTags, PackWriter.NONE,
					PackWriter.NONE, tagTargets, excluded, false);
			if (rest != null)
				ret.add(rest);
		}
<<<<<<< HEAD
=======
		if (!txnHeads.isEmpty()) {
			Pack txn = writePack(txnHeads, PackWriter.NONE, PackWriter.NONE,
					PackWriter.NONE, null, excluded, false);
			if (txn != null)
				ret.add(txn);
		}
>>>>>>> b4c3a5da
		try {
			deleteOldPacks(toBeDeleted, ret);
		} catch (ParseException e) {
			// TODO: the exception has to be wrapped into an IOException because
			// throwing the ParseException directly would break the API, instead
			// we should throw a ConfigInvalidException
			throw new IOException(e);
		}
		prunePacked();
		if (repo.getRefDatabase() instanceof RefDirectory) {
			// TODO: abstract this more cleanly.
			deleteEmptyRefsFolders();
		}
		deleteOrphans();
		deleteTempPacksIdx();

		lastPackedRefs = refsBefore;
		lastRepackTime = time;
		return ret;
	}

	private Set<ObjectId> refsToObjectIds(Collection<Ref> refs)
			throws IOException {
		Set<ObjectId> objectIds = new HashSet<>();
		for (Ref ref : refs) {
			checkCancelled();
			if (ref.getPeeledObjectId() != null) {
				objectIds.add(ref.getPeeledObjectId());
				continue;
			}

			if (ref.getObjectId() != null) {
				objectIds.add(ref.getObjectId());
			}
		}
		return objectIds;
	}

	/**
	 * Generate a new commit-graph file when 'core.commitGraph' is true.
	 *
	 * @param wants
	 *            the list of wanted objects, writer walks commits starting at
	 *            these. Must not be {@code null}.
	 * @throws IOException
	 *             if an IO error occurred
	 */
	void writeCommitGraph(@NonNull Set<? extends ObjectId> wants)
			throws IOException {
		if (!repo.getConfig().get(CoreConfig.KEY).enableCommitGraph()) {
			return;
		}
		if (repo.getObjectDatabase().getShallowCommits().size() > 0) {
			return;
		}
		checkCancelled();
		if (wants.isEmpty()) {
			return;
		}
		File tmpFile = null;
		try (RevWalk walk = new RevWalk(repo)) {
			CommitGraphWriter writer = new CommitGraphWriter(
					GraphCommits.fromWalk(pm, wants, walk),
					shouldWriteBloomFilter());
			tmpFile = File.createTempFile("commit_", //$NON-NLS-1$
					COMMIT_GRAPH.getTmpExtension(),
					repo.getObjectDatabase().getInfoDirectory());
			// write the commit-graph file
			try (FileOutputStream fos = new FileOutputStream(tmpFile);
					FileChannel channel = fos.getChannel();
					OutputStream channelStream = Channels
							.newOutputStream(channel)) {
				writer.write(pm, channelStream);
				channel.force(true);
			}

			// rename the temporary file to real file
			File realFile = new File(repo.getObjectsDirectory(),
					Constants.INFO_COMMIT_GRAPH);
			FileUtils.rename(tmpFile, realFile, StandardCopyOption.ATOMIC_MOVE);
		} finally {
			if (tmpFile != null && tmpFile.exists()) {
				tmpFile.delete();
			}
		}
		deleteTempCommitGraph();
	}

	private void deleteTempCommitGraph() {
		Path objectsDir = repo.getObjectDatabase().getInfoDirectory().toPath();
		Instant threshold = Instant.now().minus(1, ChronoUnit.DAYS);
		if (!Files.exists(objectsDir)) {
			return;
		}
		try (DirectoryStream<Path> stream = Files.newDirectoryStream(objectsDir,
				"commit_*_tmp")) { //$NON-NLS-1$
			stream.forEach(t -> {
				try {
					Instant lastModified = Files.getLastModifiedTime(t)
							.toInstant();
					if (lastModified.isBefore(threshold)) {
						Files.deleteIfExists(t);
					}
				} catch (IOException e) {
					LOG.error(e.getMessage(), e);
				}
			});
		} catch (IOException e) {
			LOG.error(e.getMessage(), e);
		}
	}

	/**
	 * If {@code true}, will rewrite the commit-graph file when gc is run.
	 *
	 * @return true if commit-graph should be written. Default is {@code false}.
	 */
	boolean shouldWriteCommitGraphWhenGc() {
		return repo.getConfig().getBoolean(ConfigConstants.CONFIG_GC_SECTION,
				ConfigConstants.CONFIG_KEY_WRITE_COMMIT_GRAPH,
				DEFAULT_WRITE_COMMIT_GRAPH);
	}

	/**
	 * If {@code true}, generates bloom filter in the commit-graph file.
	 *
	 * @return true if bloom filter should be written. Default is {@code false}.
	 */
	boolean shouldWriteBloomFilter() {
		return repo.getConfig().getBoolean(ConfigConstants.CONFIG_GC_SECTION,
				ConfigConstants.CONFIG_KEY_WRITE_CHANGED_PATHS,
				DEFAULT_WRITE_BLOOM_FILTER);
	}

	private static boolean isHead(Ref ref) {
		return ref.getName().startsWith(Constants.R_HEADS);
	}

	private static boolean isTag(Ref ref) {
		return ref.getName().startsWith(Constants.R_TAGS);
	}

	private void deleteEmptyRefsFolders() throws IOException {
		Path refs = repo.getDirectory().toPath().resolve(Constants.R_REFS);
		// Avoid deleting a folder that was created after the threshold so that concurrent
		// operations trying to create a reference are not impacted
		Instant threshold = Instant.now().minus(30, ChronoUnit.SECONDS);
		try (Stream<Path> entries = Files.list(refs)
				.filter(Files::isDirectory)) {
			Iterator<Path> iterator = entries.iterator();
			while (iterator.hasNext()) {
				try (Stream<Path> s = Files.list(iterator.next())) {
					s.filter(path -> canBeSafelyDeleted(path, threshold)).forEach(this::deleteDir);
				}
			}
		}
	}

	private boolean canBeSafelyDeleted(Path path, Instant threshold) {
		try {
			return Files.getLastModifiedTime(path).toInstant().isBefore(threshold);
		}
		catch (IOException e) {
			LOG.warn(MessageFormat.format(
					JGitText.get().cannotAccessLastModifiedForSafeDeletion,
					path), e);
			return false;
		}
	}

	private void deleteDir(Path dir) {
		try (Stream<Path> dirs = Files.walk(dir)) {
			dirs.filter(this::isDirectory).sorted(Comparator.reverseOrder())
					.forEach(this::delete);
		} catch (IOException e) {
			LOG.error(e.getMessage(), e);
		}
	}

	private boolean isDirectory(Path p) {
		return p.toFile().isDirectory();
	}

	private void delete(Path d) {
		try {
			Files.delete(d);
		} catch (DirectoryNotEmptyException e) {
			// Don't log
		} catch (IOException e) {
			LOG.error(MessageFormat.format(JGitText.get().cannotDeleteFile, d),
					e);
		}
	}

	private static Optional<PackFile> toPackFileWithValidExt(
			Path packFilePath) {
		try {
			PackFile packFile = new PackFile(packFilePath.toFile());
			if (packFile.getPackExt() == null) {
				return Optional.empty();
			}
			return Optional.of(packFile);
		} catch (IllegalArgumentException e) {
			return Optional.empty();
		}
	}

	/**
	 * Deletes orphans
	 * <p>
	 * A file is considered an orphan if it is some type of index file, but
	 * there is not a corresponding pack or keep file present in the directory.
	 * </p>
	 */
	private void deleteOrphans() {
		Path packDir = repo.getObjectDatabase().getPackDirectory().toPath();
		List<PackFile> childFiles;
		Set<String> seenParentIds = new HashSet<>();
		try (Stream<Path> files = Files.list(packDir)) {
			childFiles = files.map(GC::toPackFileWithValidExt)
					.filter(Optional::isPresent).map(Optional::get)
					.filter(packFile -> {
						PackExt ext = packFile.getPackExt();
						if (PARENT_EXTS.contains(ext)) {
							seenParentIds.add(packFile.getId());
							return false;
						}
						return CHILD_EXTS.contains(ext);
					}).collect(Collectors.toList());
		} catch (IOException e) {
			LOG.error(e.getMessage(), e);
			return;
		}

		for (PackFile child : childFiles) {
			if (!seenParentIds.contains(child.getId())) {
				try {
					FileUtils.delete(child,
							FileUtils.RETRY | FileUtils.SKIP_MISSING);
					LOG.warn(JGitText.get().deletedOrphanInPackDir, child);
				} catch (IOException e) {
					LOG.error(e.getMessage(), e);
				}
			}
		}
	}

	private void deleteTempPacksIdx() {
		Path packDir = repo.getObjectDatabase().getPackDirectory().toPath();
		Instant threshold = Instant.now().minus(1, ChronoUnit.DAYS);
		if (!Files.exists(packDir)) {
			return;
		}
		try (DirectoryStream<Path> stream =
				Files.newDirectoryStream(packDir, "gc_*_tmp")) { //$NON-NLS-1$
			stream.forEach(t -> {
				try {
					Instant lastModified = Files.getLastModifiedTime(t)
							.toInstant();
					if (lastModified.isBefore(threshold)) {
						Files.deleteIfExists(t);
					}
				} catch (IOException e) {
					LOG.error(e.getMessage(), e);
				}
			});
		} catch (IOException e) {
			LOG.error(e.getMessage(), e);
		}
	}

	/**
	 * @param ref
	 *            the ref which log should be inspected
	 * @param minTime
	 *            only reflog entries not older then this time are processed
	 * @return the {@link ObjectId}s contained in the reflog
	 * @throws IOException
	 *             if an IO error occurred
	 */
	private Set<ObjectId> listRefLogObjects(Ref ref, long minTime) throws IOException {
		ReflogReader reflogReader = repo.getReflogReader(ref);
		List<ReflogEntry> rlEntries = reflogReader
				.getReverseEntries();
		if (rlEntries == null || rlEntries.isEmpty())
			return Collections.emptySet();
		Set<ObjectId> ret = new HashSet<>();
		for (ReflogEntry e : rlEntries) {
			if (e.getWho().getWhen().getTime() < minTime)
				break;
			ObjectId newId = e.getNewId();
			if (newId != null && !ObjectId.zeroId().equals(newId))
				ret.add(newId);
			ObjectId oldId = e.getOldId();
			if (oldId != null && !ObjectId.zeroId().equals(oldId))
				ret.add(oldId);
		}
		return ret;
	}

	/**
	 * Returns a collection of all refs and additional refs.
	 *
	 * Additional refs which don't start with "refs/" are not returned because
	 * they should not save objects from being garbage collected. Examples for
	 * such references are ORIG_HEAD, MERGE_HEAD, FETCH_HEAD and
	 * CHERRY_PICK_HEAD.
	 *
	 * @return a collection of refs pointing to live objects.
	 * @throws IOException
	 *             if an IO error occurred
	 */
	private Collection<Ref> getAllRefs() throws IOException {
		RefDatabase refdb = repo.getRefDatabase();
		Collection<Ref> refs = refdb.getRefs();
		List<Ref> addl = refdb.getAdditionalRefs();
		if (!addl.isEmpty()) {
			List<Ref> all = new ArrayList<>(refs.size() + addl.size());
			all.addAll(refs);
			// add additional refs which start with refs/
			for (Ref r : addl) {
				checkCancelled();
				if (r.getName().startsWith(Constants.R_REFS)) {
					all.add(r);
				}
			}
			return all;
		}
		return refs;
	}

	/**
	 * Return a list of those objects in the index which differ from whats in
	 * HEAD
	 *
	 * @return a set of ObjectIds of changed objects in the index
	 * @throws IOException
	 *             if an IO error occurred
	 * @throws CorruptObjectException
	 *             if an object is corrupt
	 * @throws NoWorkTreeException
	 *             if the repository has no working directory
	 */
	private Set<ObjectId> listNonHEADIndexObjects()
			throws CorruptObjectException, IOException {
		if (repo.isBare()) {
			return Collections.emptySet();
		}
		try (TreeWalk treeWalk = new TreeWalk(repo)) {
			treeWalk.addTree(new DirCacheIterator(repo.readDirCache()));
			ObjectId headID = repo.resolve(Constants.HEAD);
			if (headID != null) {
				try (RevWalk revWalk = new RevWalk(repo)) {
					treeWalk.addTree(revWalk.parseTree(headID));
				}
			}

			treeWalk.setFilter(TreeFilter.ANY_DIFF);
			treeWalk.setRecursive(true);
			Set<ObjectId> ret = new HashSet<>();

			while (treeWalk.next()) {
				checkCancelled();
				ObjectId objectId = treeWalk.getObjectId(0);
				switch (treeWalk.getRawMode(0) & FileMode.TYPE_MASK) {
				case FileMode.TYPE_MISSING:
				case FileMode.TYPE_GITLINK:
					continue;
				case FileMode.TYPE_TREE:
				case FileMode.TYPE_FILE:
				case FileMode.TYPE_SYMLINK:
					ret.add(objectId);
					continue;
				default:
					throw new IOException(MessageFormat.format(
							JGitText.get().corruptObjectInvalidMode3,
							String.format("%o", //$NON-NLS-1$
									Integer.valueOf(treeWalk.getRawMode(0))),
							(objectId == null) ? "null" : objectId.name(), //$NON-NLS-1$
							treeWalk.getPathString(), //
							repo.getIndexFile()));
				}
			}
			return ret;
		}
	}

	private Pack writePack(@NonNull Set<? extends ObjectId> want,
			@NonNull Set<? extends ObjectId> have, @NonNull Set<ObjectId> tags,
			@NonNull Set<ObjectId> excludedRefsTips,
			Set<ObjectId> tagTargets, List<ObjectIdSet> excludeObjects, boolean createBitmap)
			throws IOException {
		checkCancelled();
		File tmpPack = null;
		Map<PackExt, File> tmpExts = new TreeMap<>((o1, o2) -> {
			// INDEX entries must be returned last, so the pack
			// scanner does pick up the new pack until all the
			// PackExt entries have been written.
			if (o1 == o2) {
				return 0;
			}
			if (o1 == PackExt.INDEX) {
				return 1;
			}
			if (o2 == PackExt.INDEX) {
				return -1;
			}
			return Integer.signum(o1.hashCode() - o2.hashCode());
		});
		try (PackWriter pw = new PackWriter(
				pconfig,
				repo.newObjectReader())) {
			// prepare the PackWriter
			pw.setDeltaBaseAsOffset(true);
			pw.setReuseDeltaCommits(false);
			if (tagTargets != null) {
				pw.setTagTargets(tagTargets);
			}
			if (excludeObjects != null)
				for (ObjectIdSet idx : excludeObjects)
					pw.excludeObjects(idx);
			pw.setCreateBitmaps(createBitmap);
			pw.preparePack(pm, want, have, PackWriter.NONE,
					union(tags, excludedRefsTips));
			if (pw.getObjectCount() == 0)
				return null;
			checkCancelled();

			// create temporary files
			ObjectId id = pw.computeName();
			File packdir = repo.getObjectDatabase().getPackDirectory();
			packdir.mkdirs();
			tmpPack = File.createTempFile("gc_", //$NON-NLS-1$
					PACK.getTmpExtension(), packdir);
			String tmpBase = tmpPack.getName()
					.substring(0, tmpPack.getName().lastIndexOf('.'));
			File tmpIdx = new File(packdir, tmpBase + INDEX.getTmpExtension());
			tmpExts.put(INDEX, tmpIdx);

			if (!tmpIdx.createNewFile())
				throw new IOException(MessageFormat.format(
						JGitText.get().cannotCreateIndexfile, tmpIdx.getPath()));

			// write the packfile
			try (FileOutputStream fos = new FileOutputStream(tmpPack);
					FileChannel channel = fos.getChannel();
					OutputStream channelStream = Channels
							.newOutputStream(channel)) {
				pw.writePack(pm, pm, channelStream);
				channel.force(true);
			}

			// write the packindex
			try (FileOutputStream fos = new FileOutputStream(tmpIdx);
					FileChannel idxChannel = fos.getChannel();
					OutputStream idxStream = Channels
							.newOutputStream(idxChannel)) {
				pw.writeIndex(idxStream);
				idxChannel.force(true);
			}

			if (pw.isReverseIndexEnabled()) {
				File tmpReverseIndexFile = new File(packdir,
						tmpBase + REVERSE_INDEX.getTmpExtension());
				tmpExts.put(REVERSE_INDEX, tmpReverseIndexFile);
				if (!tmpReverseIndexFile.createNewFile()) {
					throw new IOException(MessageFormat.format(
							JGitText.get().cannotCreateIndexfile,
							tmpReverseIndexFile.getPath()));
				}
				try (FileOutputStream fos = new FileOutputStream(
						tmpReverseIndexFile);
						FileChannel channel = fos.getChannel();
						OutputStream stream = Channels
								.newOutputStream(channel)) {
					pw.writeReverseIndex(stream);
					channel.force(true);
				}
			}

			if (pw.prepareBitmapIndex(pm)) {
				File tmpBitmapIdx = new File(packdir,
						tmpBase + BITMAP_INDEX.getTmpExtension());
				tmpExts.put(BITMAP_INDEX, tmpBitmapIdx);

				if (!tmpBitmapIdx.createNewFile())
					throw new IOException(MessageFormat.format(
							JGitText.get().cannotCreateIndexfile,
							tmpBitmapIdx.getPath()));

				try (FileOutputStream fos = new FileOutputStream(tmpBitmapIdx);
						FileChannel idxChannel = fos.getChannel();
						OutputStream idxStream = Channels
								.newOutputStream(idxChannel)) {
					pw.writeBitmapIndex(idxStream);
					idxChannel.force(true);
				}
			}

			// rename the temporary files to real files
			File packDir = repo.getObjectDatabase().getPackDirectory();
			PackFile realPack = new PackFile(packDir, id, PackExt.PACK);

			repo.getObjectDatabase().closeAllPackHandles(realPack);
			tmpPack.setReadOnly();

			FileUtils.rename(tmpPack, realPack, StandardCopyOption.ATOMIC_MOVE);
			for (Map.Entry<PackExt, File> tmpEntry : tmpExts.entrySet()) {
				File tmpExt = tmpEntry.getValue();
				tmpExt.setReadOnly();

				PackFile realExt = new PackFile(packDir, id, tmpEntry.getKey());
				try {
					FileUtils.rename(tmpExt, realExt,
							StandardCopyOption.ATOMIC_MOVE);
				} catch (IOException e) {
					File newExt = new File(realExt.getParentFile(),
							realExt.getName() + ".new"); //$NON-NLS-1$
					try {
						FileUtils.rename(tmpExt, newExt,
								StandardCopyOption.ATOMIC_MOVE);
					} catch (IOException e2) {
						newExt = tmpExt;
						e = e2;
					}
					throw new IOException(MessageFormat.format(
							JGitText.get().panicCantRenameIndexFile, newExt,
							realExt), e);
				}
			}
			boolean interrupted = false;
			try {
				FileSnapshot snapshot = FileSnapshot.save(realPack);
				if (pconfig.doWaitPreventRacyPack(snapshot.size())) {
					snapshot.waitUntilNotRacy();
				}
			} catch (InterruptedException e) {
				interrupted = true;
			}
			try {
				return repo.getObjectDatabase().openPack(realPack);
			} finally {
				if (interrupted) {
					// Re-set interrupted flag
					Thread.currentThread().interrupt();
				}
			}
		} finally {
			if (tmpPack != null && tmpPack.exists())
				tmpPack.delete();
			for (File tmpExt : tmpExts.values()) {
				if (tmpExt.exists())
					tmpExt.delete();
			}
		}
	}

	private Set<? extends ObjectId> union(Set<ObjectId> tags,
			Set<ObjectId> excludedRefsHeadsTips) {
		HashSet<ObjectId> unionSet = new HashSet<>(
				tags.size() + excludedRefsHeadsTips.size());
		unionSet.addAll(tags);
		unionSet.addAll(excludedRefsHeadsTips);
		return unionSet;
	}

	private void checkCancelled() throws CancelledException {
		if (pm.isCancelled() || Thread.currentThread().isInterrupted()) {
			throw new CancelledException(JGitText.get().operationCanceled);
		}
	}

	/**
	 * A class holding statistical data for a FileRepository regarding how many
	 * objects are stored as loose or packed objects
	 */
	public static class RepoStatistics {
		/**
		 * The number of objects stored in pack files. If the same object is
		 * stored in multiple pack files then it is counted as often as it
		 * occurs in pack files.
		 */
		public long numberOfPackedObjects;

		/**
		 * The number of pack files
		 */
		public long numberOfPackFiles;

		/**
		 * The number of objects stored as loose objects.
		 */
		public long numberOfLooseObjects;

		/**
		 * The sum of the sizes of all files used to persist loose objects.
		 */
		public long sizeOfLooseObjects;

		/**
		 * The sum of the sizes of all pack files.
		 */
		public long sizeOfPackedObjects;

		/**
		 * The number of loose refs.
		 */
		public long numberOfLooseRefs;

		/**
		 * The number of refs stored in pack files.
		 */
		public long numberOfPackedRefs;

		/**
		 * The number of bitmaps in the bitmap indices.
		 */
		public long numberOfBitmaps;

		@Override
		public String toString() {
			final StringBuilder b = new StringBuilder();
			b.append("numberOfPackedObjects=").append(numberOfPackedObjects); //$NON-NLS-1$
			b.append(", numberOfPackFiles=").append(numberOfPackFiles); //$NON-NLS-1$
			b.append(", numberOfLooseObjects=").append(numberOfLooseObjects); //$NON-NLS-1$
			b.append(", numberOfLooseRefs=").append(numberOfLooseRefs); //$NON-NLS-1$
			b.append(", numberOfPackedRefs=").append(numberOfPackedRefs); //$NON-NLS-1$
			b.append(", sizeOfLooseObjects=").append(sizeOfLooseObjects); //$NON-NLS-1$
			b.append(", sizeOfPackedObjects=").append(sizeOfPackedObjects); //$NON-NLS-1$
			b.append(", numberOfBitmaps=").append(numberOfBitmaps); //$NON-NLS-1$
			return b.toString();
		}
	}

	/**
	 * Returns information about objects and pack files for a FileRepository.
	 *
	 * @return information about objects and pack files for a FileRepository
	 * @throws java.io.IOException
	 *             if an IO error occurred
	 */
	public RepoStatistics getStatistics() throws IOException {
		RepoStatistics ret = new RepoStatistics();
		Collection<Pack> packs = repo.getObjectDatabase().getPacks();
		for (Pack p : packs) {
			ret.numberOfPackedObjects += p.getIndex().getObjectCount();
			ret.numberOfPackFiles++;
			ret.sizeOfPackedObjects += p.getPackFile().length();
			if (p.getBitmapIndex() != null)
				ret.numberOfBitmaps += p.getBitmapIndex().getBitmapCount();
		}
		File objDir = repo.getObjectsDirectory();
		String[] fanout = objDir.list();
		if (fanout != null && fanout.length > 0) {
			for (String d : fanout) {
				if (d.length() != 2)
					continue;
				File[] entries = new File(objDir, d).listFiles();
				if (entries == null)
					continue;
				for (File f : entries) {
					if (f.getName().length() != Constants.OBJECT_ID_STRING_LENGTH - 2)
						continue;
					ret.numberOfLooseObjects++;
					ret.sizeOfLooseObjects += f.length();
				}
			}
		}

		RefDatabase refDb = repo.getRefDatabase();
		for (Ref r : refDb.getRefs()) {
			Storage storage = r.getStorage();
			if (storage == Storage.LOOSE || storage == Storage.LOOSE_PACKED)
				ret.numberOfLooseRefs++;
			if (storage == Storage.PACKED || storage == Storage.LOOSE_PACKED)
				ret.numberOfPackedRefs++;
		}

		return ret;
	}

	/**
	 * Set the progress monitor used for garbage collection methods.
	 *
	 * @param pm a {@link org.eclipse.jgit.lib.ProgressMonitor} object.
	 * @return this
	 */
	public GC setProgressMonitor(ProgressMonitor pm) {
		this.pm = (pm == null) ? NullProgressMonitor.INSTANCE : pm;
		return this;
	}

	/**
	 * During gc() or prune() each unreferenced, loose object which has been
	 * created or modified in the last <code>expireAgeMillis</code> milliseconds
	 * will not be pruned. Only older objects may be pruned. If set to 0 then
	 * every object is a candidate for pruning.
	 *
	 * @param expireAgeMillis
	 *            minimal age of objects to be pruned in milliseconds.
	 */
	public void setExpireAgeMillis(long expireAgeMillis) {
		this.expireAgeMillis = expireAgeMillis;
		expire = null;
	}

	/**
	 * During gc() or prune() packfiles which are created or modified in the
	 * last <code>packExpireAgeMillis</code> milliseconds will not be deleted.
	 * Only older packfiles may be deleted. If set to 0 then every packfile is a
	 * candidate for deletion.
	 *
	 * @param packExpireAgeMillis
	 *            minimal age of packfiles to be deleted in milliseconds.
	 */
	public void setPackExpireAgeMillis(long packExpireAgeMillis) {
		this.packExpireAgeMillis = packExpireAgeMillis;
		expire = null;
	}

	/**
	 * Set the PackConfig used when (re-)writing packfiles. This allows to
	 * influence how packs are written and to implement something similar to
	 * "git gc --aggressive"
	 *
	 * @param pconfig
	 *            the {@link org.eclipse.jgit.storage.pack.PackConfig} used when
	 *            writing packs
	 */
	public void setPackConfig(@NonNull PackConfig pconfig) {
		this.pconfig = pconfig;
	}

	/**
	 * During gc() or prune() each unreferenced, loose object which has been
	 * created or modified after or at <code>expire</code> will not be pruned.
	 * Only older objects may be pruned. If set to null then every object is a
	 * candidate for pruning.
	 *
	 * @param expire
	 *            instant in time which defines object expiration
	 *            objects with modification time before this instant are expired
	 *            objects with modification time newer or equal to this instant
	 *            are not expired
	 */
	public void setExpire(Date expire) {
		this.expire = expire;
		expireAgeMillis = -1;
	}

	/**
	 * During gc() or prune() packfiles which are created or modified after or
	 * at <code>packExpire</code> will not be deleted. Only older packfiles may
	 * be deleted. If set to null then every packfile is a candidate for
	 * deletion.
	 *
	 * @param packExpire
	 *            instant in time which defines packfile expiration
	 */
	public void setPackExpire(Date packExpire) {
		this.packExpire = packExpire;
		packExpireAgeMillis = -1;
	}

	/**
	 * Set the {@code gc --auto} option.
	 *
	 * With this option, gc checks whether any housekeeping is required; if not,
	 * it exits without performing any work. Some JGit commands run
	 * {@code gc --auto} after performing operations that could create many
	 * loose objects.
	 * <p>
	 * Housekeeping is required if there are too many loose objects or too many
	 * packs in the repository. If the number of loose objects exceeds the value
	 * of the gc.auto option JGit GC consolidates all existing packs into a
	 * single pack (equivalent to {@code -A} option), whereas git-core would
	 * combine all loose objects into a single pack using {@code repack -d -l}.
	 * Setting the value of {@code gc.auto} to 0 disables automatic packing of
	 * loose objects.
	 * <p>
	 * If the number of packs exceeds the value of {@code gc.autoPackLimit},
	 * then existing packs (except those marked with a .keep file) are
	 * consolidated into a single pack by using the {@code -A} option of repack.
	 * Setting {@code gc.autoPackLimit} to 0 disables automatic consolidation of
	 * packs.
	 * <p>
	 * Like git the following jgit commands run auto gc:
	 * <ul>
	 * <li>fetch</li>
	 * <li>merge</li>
	 * <li>rebase</li>
	 * <li>receive-pack</li>
	 * </ul>
	 * The auto gc for receive-pack can be suppressed by setting the config
	 * option {@code receive.autogc = false}
	 *
	 * @param auto
	 *            defines whether gc should do automatic housekeeping
	 */
	public void setAuto(boolean auto) {
		this.automatic = auto;
	}

	/**
	 * @param background
	 *            whether to run the gc in a background thread.
	 */
	void setBackground(boolean background) {
		this.background = background;
	}

	private boolean needGc() {
		if (tooManyPacks()) {
			addRepackAllOption();
		} else {
			return tooManyLooseObjects();
		}
		// TODO run pre-auto-gc hook, if it fails return false
		return true;
	}

	private void addRepackAllOption() {
		// TODO: if JGit GC is enhanced to support repack's option -l this
		// method needs to be implemented
	}

	/**
	 * @return {@code true} if number of packs &gt; gc.autopacklimit (default
	 *         50)
	 */
	boolean tooManyPacks() {
		int autopacklimit = repo.getConfig().getInt(
				ConfigConstants.CONFIG_GC_SECTION,
				ConfigConstants.CONFIG_KEY_AUTOPACKLIMIT,
				DEFAULT_AUTOPACKLIMIT);
		if (autopacklimit <= 0) {
			return false;
		}
		// JGit always creates two packfiles, one for the objects reachable from
		// branches, and another one for the rest
		return repo.getObjectDatabase().getPacks().size() > (autopacklimit + 1);
	}

	/**
	 * Quickly estimate number of loose objects, SHA1 is distributed evenly so
	 * counting objects in one directory (bucket 17) is sufficient
	 *
	 * @return {@code true} if number of loose objects &gt; gc.auto (default
	 *         6700)
	 */
	boolean tooManyLooseObjects() {
		int auto = getLooseObjectLimit();
		if (auto <= 0) {
			return false;
		}
		int n = 0;
		int threshold = (auto + 255) / 256;
		Path dir = repo.getObjectsDirectory().toPath().resolve("17"); //$NON-NLS-1$
		if (!dir.toFile().exists()) {
			return false;
		}
		try (DirectoryStream<Path> stream = Files.newDirectoryStream(dir, file -> {
					Path fileName = file.getFileName();
					return file.toFile().isFile() && fileName != null
							&& PATTERN_LOOSE_OBJECT.matcher(fileName.toString())
									.matches();
				})) {
			for (Iterator<Path> iter = stream.iterator(); iter.hasNext(); iter
					.next()) {
				if (++n > threshold) {
					return true;
				}
			}
		} catch (IOException e) {
			LOG.error(e.getMessage(), e);
		}
		return false;
	}

	private int getLooseObjectLimit() {
		return repo.getConfig().getInt(ConfigConstants.CONFIG_GC_SECTION,
				ConfigConstants.CONFIG_KEY_AUTO, DEFAULT_AUTOLIMIT);
	}

	private class PidLock implements AutoCloseable {

		private static final String GC_PID = "gc.pid"; //$NON-NLS-1$

		private final Path pidFile;

		private LockToken token;

		private FileLock lock;

		private RandomAccessFile f;

		private FileChannel channel;

		PidLock() {
			pidFile = repo.getDirectory().toPath().resolve(GC_PID);
		}

		boolean lock() throws IOException {
			if (Files.exists(pidFile)) {
				Instant mtime = FS.DETECTED
						.lastModifiedInstant(pidFile.toFile());
				Instant twelveHoursAgo = Instant.now().minus(12,
						ChronoUnit.HOURS);
				if (mtime.compareTo(twelveHoursAgo) > 0) {
					gcAlreadyRunning();
					return false;
				}
				LOG.warn(MessageFormat.format(JGitText.get().stalePidLock,
						pidFile, mtime));
			}
			try {
				token = FS.DETECTED.createNewFileAtomic(pidFile.toFile());
				f = new RandomAccessFile(pidFile.toFile(), "rw"); //$NON-NLS-1$
				channel = f.getChannel();
				lock = channel.tryLock();
				if (lock == null || !lock.isValid()) {
					gcAlreadyRunning();
					return false;
				}
				channel.write(ByteBuffer
						.wrap(getProcDesc().getBytes(StandardCharsets.UTF_8)));
				Thread cleanupHook = new Thread(() -> close());
				try {
					Runtime.getRuntime().addShutdownHook(cleanupHook);
				} catch (IllegalStateException e) {
					// ignore - the VM is already shutting down
				}
			} catch (IOException | OverlappingFileLockException e) {
				try {
					failedToLock();
				} catch (Exception e1) {
					LOG.error(
							MessageFormat.format(
									JGitText.get().closePidLockFailed, pidFile),
							e1);
				}
				throw e;
			}
			return true;
		}

		private void failedToLock() {
			close();
			LOG.error(MessageFormat.format(JGitText.get().failedPidLock,
					pidFile));
		}

		private void gcAlreadyRunning() {
			close();
			Optional<String> s;
			try (Stream<String> lines = Files.lines(pidFile)) {
				s = lines.findFirst();
				String machine = null;
				String pid = null;
				if (s.isPresent()) {
					String[] c = s.get().split("\\s+"); //$NON-NLS-1$
					pid = c[0];
					machine = c[1];
				}
				if (!StringUtils.isEmptyOrNull(machine)
						&& !StringUtils.isEmptyOrNull(pid)) {
					LOG.error(MessageFormat.format(
							JGitText.get().gcAlreadyRunning, machine, pid));
					return;
				}
			} catch (IOException e) {
				// ignore
			}
			LOG.error(MessageFormat.format(JGitText.get().failedPidLock,
					pidFile));
		}

		private String getProcDesc() {
			StringBuffer s = new StringBuffer(Long.toString(getPID()));
			s.append(' ');
			s.append(getHostName());
			return s.toString();
		}

		private long getPID() {
			return ProcessHandle.current().pid();
		}

		private String getHostName() {
			try {
				return InetAddress.getLocalHost().getHostName();
			} catch (UnknownHostException e) {
				return ""; //$NON-NLS-1$
			}
		}

		@Override
		public void close() {
			boolean wasLocked = false;
			try {
				if (lock != null && lock.isValid()) {
					lock.release();
					wasLocked = true;
				}
				if (channel != null) {
					channel.close();
				}
				if (f != null) {
					f.close();
				}
				if (token != null) {
					token.close();
				}
				if (wasLocked) {
					FileUtils.delete(pidFile.toFile(), FileUtils.RETRY);
				}
			} catch (IOException e) {
				LOG.error(MessageFormat
						.format(JGitText.get().closePidLockFailed, pidFile), e);
			}
		}

	}
}<|MERGE_RESOLUTION|>--- conflicted
+++ resolved
@@ -901,15 +901,6 @@
 			if (rest != null)
 				ret.add(rest);
 		}
-<<<<<<< HEAD
-=======
-		if (!txnHeads.isEmpty()) {
-			Pack txn = writePack(txnHeads, PackWriter.NONE, PackWriter.NONE,
-					PackWriter.NONE, null, excluded, false);
-			if (txn != null)
-				ret.add(txn);
-		}
->>>>>>> b4c3a5da
 		try {
 			deleteOldPacks(toBeDeleted, ret);
 		} catch (ParseException e) {
