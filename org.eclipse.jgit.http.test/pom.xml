--- conflicted
+++ resolved
@@ -51,11 +51,7 @@
   <parent>
     <groupId>org.eclipse.jgit</groupId>
     <artifactId>org.eclipse.jgit-parent</artifactId>
-<<<<<<< HEAD
     <version>4.10.1-SNAPSHOT</version>
-=======
-    <version>4.9.9-SNAPSHOT</version>
->>>>>>> 8f1fd09b
   </parent>
 
   <artifactId>org.eclipse.jgit.http.test</artifactId>
