load(
    "@com_googlesource_gerrit_bazlets//tools:junit.bzl",
    "junit_tests",
)

def tests(tests):
    for src in tests:
        name = src[len("tst/"):len(src) - len(".java")].replace("/", "_")
        labels = []
        if name.startswith("org_eclipse_jgit_"):
            l = name[len("org.eclipse.jgit_"):]
            if l.startswith("internal_storage_"):
                l = l[len("internal.storage_"):]
            i = l.find("_")
            if i > 0:
                labels.append(l[:i])
            else:
                labels.append(i)
        if "lib" not in labels:
            labels.append("lib")

        # TODO(http://eclip.se/534285): Make this test pass reliably
        # and remove the flaky attribute.
        flaky = src.endswith("CrissCrossMergeTest.java")

        additional_deps = []
        if src.endswith("RootLocaleTest.java"):
            additional_deps = [
                "//org.eclipse.jgit.pgm:pgm",
                "//org.eclipse.jgit.ui:ui",
            ]
        if src.endswith("WalkEncryptionTest.java"):
            additional_deps = [
                "//org.eclipse.jgit:insecure_cipher_factory",
            ]
        if src.endswith("OpenSshConfigTest.java"):
            additional_deps = [
                "//lib:jsch",
            ]
        if src.endswith("JschConfigSessionFactoryTest.java"):
            additional_deps = [
                "//lib:jsch",
            ]

<<<<<<< HEAD
    heap_size = "-Xmx256m"
    if src.endswith("HugeCommitMessageTest.java"):
      heap_size = "-Xmx512m"

    junit_tests(
      name = name,
      tags = labels,
      srcs = [src],
      deps = additional_deps + [
        ':helpers',
        ':tst_rsrc',
        '//lib:javaewah',
        '//lib:junit',
        '//lib:slf4j-api',
        '//org.eclipse.jgit:jgit',
        '//org.eclipse.jgit.junit:junit',
        '//org.eclipse.jgit.lfs:jgit-lfs',
      ],
      flaky = flaky,
      jvm_flags = [heap_size, "-Dfile.encoding=UTF-8"],
    )
=======
        junit_tests(
            name = name,
            tags = labels,
            srcs = [src],
            deps = additional_deps + [
                ":helpers",
                ":tst_rsrc",
                "//lib:javaewah",
                "//lib:junit",
                "//lib:slf4j-api",
                "//org.eclipse.jgit:jgit",
                "//org.eclipse.jgit.junit:junit",
                "//org.eclipse.jgit.lfs:jgit-lfs",
            ],
            flaky = flaky,
            jvm_flags = ["-Xmx256m", "-Dfile.encoding=UTF-8"],
        )
>>>>>>> 0718d22c
<|MERGE_RESOLUTION|>--- conflicted
+++ resolved
@@ -42,29 +42,10 @@
                 "//lib:jsch",
             ]
 
-<<<<<<< HEAD
-    heap_size = "-Xmx256m"
-    if src.endswith("HugeCommitMessageTest.java"):
-      heap_size = "-Xmx512m"
+        heap_size = "-Xmx256m"
+        if src.endswith("HugeCommitMessageTest.java"):
+            heap_size = "-Xmx512m"
 
-    junit_tests(
-      name = name,
-      tags = labels,
-      srcs = [src],
-      deps = additional_deps + [
-        ':helpers',
-        ':tst_rsrc',
-        '//lib:javaewah',
-        '//lib:junit',
-        '//lib:slf4j-api',
-        '//org.eclipse.jgit:jgit',
-        '//org.eclipse.jgit.junit:junit',
-        '//org.eclipse.jgit.lfs:jgit-lfs',
-      ],
-      flaky = flaky,
-      jvm_flags = [heap_size, "-Dfile.encoding=UTF-8"],
-    )
-=======
         junit_tests(
             name = name,
             tags = labels,
@@ -80,6 +61,5 @@
                 "//org.eclipse.jgit.lfs:jgit-lfs",
             ],
             flaky = flaky,
-            jvm_flags = ["-Xmx256m", "-Dfile.encoding=UTF-8"],
-        )
->>>>>>> 0718d22c
+            jvm_flags = [heap_size, "-Dfile.encoding=UTF-8"],
+        )