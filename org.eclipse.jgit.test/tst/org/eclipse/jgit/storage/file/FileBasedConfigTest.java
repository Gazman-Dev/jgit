--- conflicted
+++ resolved
@@ -54,12 +54,9 @@
 import java.nio.file.Files;
 import java.nio.file.Path;
 import java.nio.file.StandardOpenOption;
-<<<<<<< HEAD
 import java.util.StringTokenizer;
-=======
 import java.util.concurrent.TimeUnit;
 import java.util.concurrent.atomic.AtomicBoolean;
->>>>>>> fed0ab9b
 
 import org.eclipse.jgit.errors.ConfigInvalidException;
 import org.eclipse.jgit.junit.MockSystemReader;
@@ -262,7 +259,6 @@
 	}
 
 	@Test
-<<<<<<< HEAD
 	public void testIncludeDontInlineIncludedLinesOnSave()
 			throws IOException, ConfigInvalidException {
 		// use a content with multiple sections and multiple key/value pairs
@@ -305,7 +301,9 @@
 		// and of course preserved after saving
 		assertEquals(ALICE, config.getString(USER, null, NAME));
 		assertEquals(ALICE_EMAIL, config.getString(USER, null, EMAIL));
-=======
+	}
+
+	@Test
 	public void testSavedConfigFileShouldNotReadUserGitConfig()
 			throws IOException {
 		AtomicBoolean userConfigTimeRead = new AtomicBoolean(false);
@@ -334,7 +332,6 @@
 				"User config should not be read when accessing config files "
 						+ "for avoiding deadlocks",
 				userConfigTimeRead.get());
->>>>>>> fed0ab9b
 	}
 
 	private Path createFile(byte[] content) throws IOException {
